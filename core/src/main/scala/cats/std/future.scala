package cats
package std

import cats.syntax.all._
import cats.data.Xor

import scala.util.control.NonFatal
import scala.concurrent.{ExecutionContext, Future}

trait FutureInstances extends FutureInstances1 {

  implicit def catsStdInstancesForFuture(implicit ec: ExecutionContext): MonadError[Future, Throwable] with CoflatMap[Future] =
    new FutureCoflatMap with MonadError[Future, Throwable]{
      def pure[A](x: A): Future[A] = Future.successful(x)

      override def pureEval[A](x: Eval[A]): Future[A] = x match {
        case Now(x) => Future.successful(x)
        case _ => Future(x.value)
      }

      def flatMap[A, B](fa: Future[A])(f: A => Future[B]): Future[B] = fa.flatMap(f)

      def handleErrorWith[A](fea: Future[A])(f: Throwable => Future[A]): Future[A] = fea.recoverWith { case t => f(t) }

      def raiseError[A](e: Throwable): Future[A] = Future.failed(e)
      override def handleError[A](fea: Future[A])(f: Throwable => A): Future[A] = fea.recover { case t => f(t) }

      override def attempt[A](fa: Future[A]): Future[Throwable Xor A] =
        (fa map Xor.right) recover { case NonFatal(t) => Xor.left(t) }

      override def recover[A](fa: Future[A])(pf: PartialFunction[Throwable, A]): Future[A] = fa.recover(pf)

      override def recoverWith[A](fa: Future[A])(pf: PartialFunction[Throwable, Future[A]]): Future[A] = fa.recoverWith(pf)

      override def map[A, B](fa: Future[A])(f: A => B): Future[B] = fa.map(f)
    }
<<<<<<< HEAD
=======

  implicit def catsStdGroupForFuture[A: Group](implicit ec: ExecutionContext): Group[Future[A]] =
    new FutureGroup[A]
>>>>>>> 2fb4d1d9
}

private[std] sealed trait FutureInstances1 extends FutureInstances2 {
  implicit def catsStdMonoidForFuture[A: Monoid](implicit ec: ExecutionContext): Monoid[Future[A]] =
    new FutureMonoid[A]
}

private[std] sealed trait FutureInstances2 {
  implicit def catsStdSemigroupForFuture[A: Semigroup](implicit ec: ExecutionContext): Semigroup[Future[A]] =
    new FutureSemigroup[A]
}

private[cats] abstract class FutureCoflatMap(implicit ec: ExecutionContext) extends CoflatMap[Future] {
  def map[A, B](fa: Future[A])(f: A => B): Future[B] = fa.map(f)
  def coflatMap[A, B](fa: Future[A])(f: Future[A] => B): Future[B] = Future(f(fa))
}

private[cats] class FutureSemigroup[A: Semigroup](implicit ec: ExecutionContext) extends Semigroup[Future[A]] {
  def combine(fx: Future[A], fy: Future[A]): Future[A] =
    (fx zip fy).map { case (x, y) => x |+| y }
}

private[cats] class FutureMonoid[A](implicit A: Monoid[A], ec: ExecutionContext) extends FutureSemigroup[A] with Monoid[Future[A]] {
  def empty: Future[A] =
    Future.successful(A.empty)
}<|MERGE_RESOLUTION|>--- conflicted
+++ resolved
@@ -34,12 +34,6 @@
 
       override def map[A, B](fa: Future[A])(f: A => B): Future[B] = fa.map(f)
     }
-<<<<<<< HEAD
-=======
-
-  implicit def catsStdGroupForFuture[A: Group](implicit ec: ExecutionContext): Group[Future[A]] =
-    new FutureGroup[A]
->>>>>>> 2fb4d1d9
 }
 
 private[std] sealed trait FutureInstances1 extends FutureInstances2 {
