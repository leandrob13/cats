--- conflicted
+++ resolved
@@ -82,7 +82,6 @@
 ### Composition
 Unlike Functors and Applicatives, Monads in general do not compose.
 
-<<<<<<< HEAD
 However, many common cases do. One way of expressing this is to provide
 instructions on how to compose any outer monad with a specific inner monad.
 
@@ -102,28 +101,3 @@
 ```
 
 This sort of construction is called a monad transformer.
-=======
-However, many common cases do - for example, if the inner Monad can be
-traversed, we can `sequence` to invert the contexts (from F[G[F[G_]]]]
-to F[F[G[G[_]]]]) and then `flatten` F and G independently:
-
-```tut
-implicit def traverseMonadCompose[F[_], G[_]](implicit
-  FM: Monad[F],
-  GM: Monad[G],
-  GT: Traverse[G]
-) = {
-  type FG[A] = F[G[A]]
-  val appFG = FM.compose[G]
-  new Monad[FG] {
-    override def flatten[A](ffa: FG[FG[A]]): FG[A] =
-      FM.map(FM.flatten(FM.map(ffa)(GT.sequence(_)(appFG))))(GM.flatten)
-
-    override def flatMap[A, B](fa: FG[A])(f: (A) => FG[B]): FG[B] =
-      flatten(FM.map(fa)(x => GM.map(x)(f)))
-
-    override def pure[A](x: A): FG[A] = FM.pure(GM.pure(x))
-  }
-}
-```
->>>>>>> 981f640b
