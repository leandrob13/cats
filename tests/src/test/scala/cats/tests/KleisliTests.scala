--- conflicted
+++ resolved
@@ -27,7 +27,6 @@
     checkAll("Monad[Kleisli[Option, Int, ?]]", SerializableTests.serializable(Monad[Kleisli[Option, Int, ?]]))
   }
 
-<<<<<<< HEAD
   {
     implicit val kleisliSplit = Kleisli.kleisliSplit[Option]
     checkAll("Kleisli[Option, Int, Int]", SplitTests[Kleisli[Option, ?, ?]].split[Int, Int, Int, Int, Int, Int])
@@ -74,14 +73,11 @@
     forAll { (i: Int) =>
       Kleisli.pure[Option, Int, Int](i).run(i) == Kleisli.ask[Option, Int].run(i)
     }
-=======
-  checkAll("Kleisli[Option, Int, Int]", ArrowTests[Kleisli[Option, ?, ?]].arrow[Int, Int, Int, Int, Int, Int])
-  checkAll("Arrow[Kleisli[Option, ?, ?]]", SerializableTests.serializable(Arrow[Kleisli[Option, ?, ?]]))
+  }
 
   test("lift") {
     val f = kleisli { (x: Int) => (Some(x + 1): Option[Int]) }
     val l = f.lift[List]
     assert((List(1, 2, 3) >>= l.run) == List(Some(2), Some(3), Some(4)))
->>>>>>> a501cfcd
   }
 }