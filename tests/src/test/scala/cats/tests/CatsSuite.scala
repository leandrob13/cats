--- conflicted
+++ resolved
@@ -15,22 +15,15 @@
  * An opinionated stack of traits to improve consistency and reduce
  * boilerplate in Cats tests.
  */
-<<<<<<< HEAD
-trait CatsSuite extends FunSuite with Matchers with Discipline with AllInstances with AllSyntax {
-  // disable scalatest ===
+trait CatsSuite extends FunSuite with Matchers with Discipline with AllInstances with AllSyntax with TestInstances {
+  // disable scalatest's ===
   override def convertToEqualizer[T](left: T): Equalizer[T] = ???
-=======
-trait CatsSuite extends FunSuite with Discipline with AllInstances with AllSyntax with TestInstances
+}
 
 sealed trait TestInstances {
   // To be replaced by https://github.com/rickynils/scalacheck/pull/170
-  implicit def arbitraryTry[A : Arbitrary]: Arbitrary[Try[A]] =
-    Arbitrary {
-      for {
-        success <- arbitrary[Boolean]
-        t       <- if (success) arbitrary[A].map(Success(_))
-                   else Gen.const(Failure(new Throwable {}))
-      } yield t
-    }
->>>>>>> 37a22463
+  implicit def arbitraryTry[A: Arbitrary]: Arbitrary[Try[A]] =
+    Arbitrary(Gen.oneOf(
+      arbitrary[A].map(Success(_)),
+      arbitrary[Throwable].map(Failure(_))))
 }